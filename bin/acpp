#!/usr/bin/env python3

'''
 *
 * This file is part of hipSYCL, a SYCL implementation based on CUDA/HIP
 *
 * Copyright (c) 2018,2019 Aksel Alpay
 * All rights reserved.
 *
 * Redistribution and use in source and binary forms, with or without
 * modification, are permitted provided that the following conditions are met:
 *
 * 1. Redistributions of source code must retain the above copyright notice, this
 *    list of conditions and the following disclaimer.
 * 2. Redistributions in binary form must reproduce the above copyright notice,
 *    this list of conditions and the following disclaimer in the documentation
 *    and/or other materials provided with the distribution.
 *
 * THIS SOFTWARE IS PROVIDED BY THE COPYRIGHT HOLDERS AND CONTRIBUTORS "AS IS" AND
 * ANY EXPRESS OR IMPLIED WARRANTIES, INCLUDING, BUT NOT LIMITED TO, THE IMPLIED
 * WARRANTIES OF MERCHANTABILITY AND FITNESS FOR A PARTICULAR PURPOSE ARE
 * DISCLAIMED. IN NO EVENT SHALL THE COPYRIGHT OWNER OR CONTRIBUTORS BE LIABLE FOR
 * ANY DIRECT, INDIRECT, INCIDENTAL, SPECIAL, EXEMPLARY, OR CONSEQUENTIAL DAMAGES
 * (INCLUDING, BUT NOT LIMITED TO, PROCUREMENT OF SUBSTITUTE GOODS OR SERVICES;
 * LOSS OF USE, DATA, OR PROFITS; OR BUSINESS INTERRUPTION) HOWEVER CAUSED AND
 * ON ANY THEORY OF LIABILITY, WHETHER IN CONTRACT, STRICT LIABILITY, OR TORT
 * (INCLUDING NEGLIGENCE OR OTHERWISE) ARISING IN ANY WAY OUT OF THE USE OF THIS
 * SOFTWARE, EVEN IF ADVISED OF THE POSSIBILITY OF SUCH DAMAGE.
 *
 '''

import json
import os
import os.path
import sys
import subprocess
import string
import tempfile
import uuid
import binascii
import shutil

class OptionNotSet(Exception):
  def __init__(self, msg):
    super().__init__(msg)

class hcf_node:
  def __init__(self, node_name, nesting_level=0):
    self._subnodes = []
    self._key_value_pairs = {}
    self._node_name = node_name
    self._nesting_level = nesting_level

  @property
  def subnodes(self):
    return self._subnodes
  
  def make_subnode(self, name):
    n = hcf_node(name, self._nesting_level+1)
    self._subnodes.append(n)
    return n

  def add_binary_attachment(self, offset, size):
    n = self.make_subnode("__binary")
    n.values["start"] = offset
    n.values["size"] = size

  @property
  def values(self):
    return self._key_value_pairs
  
  @property
  def name(self):
    return self._node_name

  def __str__(self):
    result = ""
    indent = " "*self._nesting_level

    for k in self._key_value_pairs:
      result += "{}{}={}\n".format(indent,k, self._key_value_pairs[k])
    
    for n in self._subnodes:
      result += indent + "{." + n.name + "\n"
      result += str(n)
      result += indent + "}." + n.name + "\n"
    
    return result

class hcf_generator:
  def __init__(self):
    self._root = hcf_node("root")
    self._binary_content = []
    self._binary_content_size = 0

  @property
  def root(self):
    return self._root

  def attach_binary_content(self, node, content):
    offset = self._binary_content_size
    size = len(content)

    node.add_binary_attachment(offset, size)

    self._binary_content_size += len(content)
    self._binary_content.append(bytes(content))

  def attach_text_content(self, node, content):
    self.attach_binary_content(node, content.encode("utf-8"))

  # Return non-binary readable part
  def __str__(self) -> str:
    return str(self._root) + "__hipsycl_hcf_binary_appendix"
  
  @property
  def bytes(self):
    result = str(self).encode("utf-8")
    for b in self._binary_content:
      result += b
    return result

  @property
  def escaped_bytes(self):
    hex = binascii.hexlify(self.bytes).decode("utf-8")
    return ",".join(["0x" + hex[i:i+2] 
        for i in range(0,len(hex),2)])


class integration_header:
  def __init__(self, backend_name):
    self._object_id = uuid.uuid1().int >> 64
    self._hcf = hcf_generator()
    self._hcf.root.values["object-id"] = self._object_id
    self._hcf.root.values["generator"] = "syclcc"
    self._backend = backend_name
  
  @property
  def hcf_object(self):
    return self._hcf
  
  def __str__(self) -> str:
    hcf_string = self._hcf.escaped_bytes
    
    header = """
#ifndef ACPP_{capital_name}_INTEGRATION_HEADER
#define ACPP_{capital_name}_INTEGRATION_HEADER

static const std::size_t __hipsycl_local_{name}_hcf_object_id = {hcf_object_id}ull;
const unsigned char __hipsycl_hcf_object_{hcf_object_id} [] = {{ {hcf_binary} }};
HIPSYCL_STATIC_HCF_REGISTRATION({hcf_object_id}ull, __hipsycl_hcf_object_{hcf_object_id}, {hcf_size})

#endif
""".format(
      capital_name = self._backend.upper(), 
      name = self._backend.lower(),
      hcf_object_id = self._object_id,
      hcf_size = len(self._hcf.bytes),
      hcf_binary = hcf_string)
    
    return header

  def write_header(self, filename):
    with open(filename, 'w') as f:
      f.write(str(self))

class config_file:
  def __init__(self, filepath):
    self._location = filepath
    try:
      with open(filepath, 'r') as config_file:
        self._data = json.load(config_file)
        self._is_loaded = True
    except:
      print("Could not open config",filepath)
      self._data = {}
      self._is_loaded = False

  @property
  def is_loaded(self):
    return self._is_loaded

  @property
  def location(self):
    return self._location

  @property
  def keys(self):
    return self._data.keys()

  def contains_key(self, key):
    if not key in self._data:
      return False
    if isinstance(self._data[key], str):
      if(self._data[key].endswith("-NOTFOUND") or
        self._data[key] == ""):
        return False
    return True

  def get(self, key):
    if not self.contains_key(key):
      raise RuntimeError("Accessed missing key in config file: "+key)

    return self._data[key]

  def get_or_default(self, key, default_value):
    if self.contains_key(key):
      return self._data[key]
    return default_value

class option:
  def __init__(self, commandline, environment, configfile, description):
    self._commandline = commandline
    self._environment = environment
    self._configfile = configfile
    self._description = description

  @property
  def commandline(self):
    return self._commandline

  @property
  def environment(self):
    return self._environment

  @property
  def configfile(self):
    return self._configfile

  @property
  def description(self):
    return self._description

class acpp_config:
  def __init__(self, args):
    config_file_path = os.path.abspath(
      os.path.join(self.acpp_installation_path,
                  "etc/hipSYCL/syclcc.json"))
    
    self._config_file = None
    # First check silently if we can open the default config file.
    # If that fails, we try later on after argument parsing if a
    # custom location for the config file has been supplied.
    # (This happens when compiling hipSYCL)
    if os.path.exists(config_file_path):
      self._config_file = config_file(config_file_path)
      
    self._args = args

    # Describes different representations of options:
    # 1.) the corresponding command line argument
    # 2.) the corresponding environment variable
    # 3.) the field in the config file.
    self._options = {
      'platform': option("--acpp-platform", "ACPP_PLATFORM", "default-platform",
"""  (deprecated) The platform that hipSYCL should target. Valid values:
    * cuda: Target NVIDIA CUDA GPUs
    * rocm: Target AMD GPUs running on the ROCm platform
    * cpu: Target only CPUs"""),

      'clang': option("--acpp-clang", "ACPP_CLANG", "default-clang",
"""  The path to the clang executable that should be used for compilation
    (Note: *must* be compatible with the clang version that the 
     hipSYCL clang plugin was compiled against!)"""),

      'nvcxx': option("--acpp-nvcxx", "ACPP_NVCXX", "default-nvcxx",
"""  The path to the nvc++ executable that should be used for compilation
    with the cuda-nvcxx backend."""),

      'cuda-path': option("--acpp-cuda-path", "ACPP_CUDA_PATH", "default-cuda-path",
"""  The path to the CUDA toolkit installation directry"""),

      'rocm-path': option("--acpp-rocm-path", "ACPP_ROCM_PATH", "default-rocm-path",
"""  The path to the ROCm installation directory"""),

      'gpu-arch': option("--acpp-gpu-arch", "ACPP_GPU_ARCH", "default-gpu-arch",
"""  (deprecated) The GPU architecture that should be targeted when compiling for GPUs.
    For CUDA, the architecture has the form sm_XX, e.g. sm_60 for Pascal.
    For ROCm, the architecture has the form gfxYYY, e.g. gfx900 for Vega 10, gfx906 for Vega 20."""),

      'cpu-compiler': option("--acpp-cpu-cxx", "ACPP_CPU_CXX", "default-cpu-cxx",
"""  The compiler that should be used when targeting only CPUs."""),
      
      'clang-include-path' : option("--acpp-clang-include-path", "ACPP_CLANG_INCLUDE_PATH", "default-clang-include-path",
"""  The path to clang's internal include headers. Typically of the form $PREFIX/include/clang/<version>/include. Only required by ROCm."""),

      'sequential-link-line' : option("--acpp-squential-link-line", "ACPP_SEQUENTIAL_LINK_LINE", "default-sequential-link-line",
""" The arguments passed to the linker for the sequential backend"""),

      'sequential-cxx-flags' : option("--acpp-squential-cxx-flags", "ACPP_SEQUENTIAL_CXX_FLAGS", "default-sequential-cxx-flags",
""" The arguments passed to the compiler to compile for the sequential backend"""),

      'omp-link-line' : option("--acpp-omp-link-line", "ACPP_OMP_LINK_LINE", "default-omp-link-line",
""" The arguments passed to the linker for the OpenMP backend."""),

      'omp-cxx-flags' : option("--acpp-omp-cxx-flags", "ACPP_OMP_CXX_FLAGS", "default-omp-cxx-flags",
""" The arguments passed to the compiler to compile for the OpenMP backend"""),

      'rocm-link-line' : option("--acpp-rocm-link-line", "ACPP_ROCM_LINK_LINE", "default-rocm-link-line",
""" The arguments passed to the linker for the ROCm backend."""),

      'rocm-cxx-flags' : option("--acpp-rocm-cxx-flags", "ACPP_ROCM_CXX_FLAGS", "default-rocm-cxx-flags",
""" The arguments passed to the compiler to compile for the ROCm backend"""),

      'cuda-link-line' : option("--acpp-cuda-link-line", "ACPP_CUDA_LINK_LINE", "default-cuda-link-line",
""" The arguments passed to the linker for the CUDA backend."""),

      'cuda-cxx-flags' : option("--acpp-cuda-cxx-flags", "ACPP_CUDA_CXX_FLAGS", "default-cuda-cxx-flags",
""" The arguments passed to the compiler to compile for the CUDA backend"""),

      'config-file' : option("--acpp-config-file", "ACPP_CONFIG_FILE", "default-config-file",
"""  Select an alternative path for the config file containing the default hipSYCL settings.
    It is normally not necessary for the user to change this setting. """),
    
      'targets': option("--acpp-targets", "ACPP_TARGETS", "default-targets",
"""  Specify backends and targets to compile for. Example: --acpp-targets='omp;hip:gfx900,gfx906'
    Available backends:
      * omp - OpenMP CPU backend
               Backend Flavors:
               - omp.library-only: Works with any OpenMP enabled CPU compiler.
                                   Uses Boost.Fiber for nd_range parallel_for support.
               - omp.accelerated: Uses clang as host compiler to enable compiler support
                                  for nd_range parallel_for (see --acpp-use-accelerated-cpu).
      * cuda - CUDA backend 
               Requires specification of targets of the form sm_XY,
               e.g. sm_70 for Volta, sm_60 for Pascal
               Backend Flavors:
               - cuda.explicit-multipass: CUDA backend in explicit multipass mode 
                                          (see --acpp-explicit-multipass)
               - cuda.integrated-multipass: Force CUDA backend to operate in integrated
                                           multipass mode.
      * cuda-nvcxx - CUDA backend with nvc++. Target specification is optional;
               if given requires the format ccXY.
      * hip  - HIP backend
               Requires specification of targets of the form gfxXYZ,
               e.g. gfx906 for Vega 20, gfx900 for Vega 10
               Backend Flavors:
               - hip.explicit-multipass: HIP backend in explicit multipass mode
                                         (see --acpp-explicit-multipass)
               - hip.integrated-multipass: Force HIP backend to operate in integrated
                                           multipass mode.
      * spirv - use clang SYCL driver to generate spirv
      * generic - use generic LLVM SSCP compilation flow, and JIT at runtime to target device"""),

      'stdpar-prefetch-mode' : option("--acpp-stdpar-prefetch-mode", "ACPP_STDPAR_PREFETCH_MODE", "default-stdpar-prefetch-mode", 
"""  AdaptiveCpp supports issuing automati USM prefetch operations for allocations used inside offloaded C++ PSTL
    algorithms. This flags determines the strategy for submitting such prefetches.
    Supported values are:
      * always      - Prefetches every allocation used by every stdpar kernel
      * never       - Disables prefetching
      * after-sync  - Prefetch all allocations used by the first kernel submitted after each synchronization point.
                      (Prefetches running on non-idling queues can be expensive!)
      * first       - Prefetch allocations only the very first time they are used in a kernel
      * auto        - Let AdaptiveCpp decide (default)""")
    }
    self._flags = {
      'use-accelerated-cpu': option("--acpp-use-accelerated-cpu", "ACPP_USE_ACCELERATED_CPU",
                                    "default-use-accelerated-cpu",
"""  If set, Clang is used for host compilation and explicit compiler support
  is enabled for accelerating the nd-range parallel_for on CPU.
  Uses continuation-based synchronization to execute all work-items
  of a work-group in a single thread, eliminating scheduling overhead
  and enabling enhanced vectorization opportunities compared to the fiber variant."""),
      'is-dryrun': option("--acpp-dryrun", "ACPP_DRYRUN", "default-is-dryrun",
"""  If set, only shows compilation commands that would be executed, 
  but does not actually execute it. """),
      'is-explicit-multipass': option("--acpp-explicit-multipass", "ACPP_EXPLICIT_MULTIPASS",
      "default-is-explicit-multipass",
"""  If set, executes device passes as separate compiler invocation and lets AdaptiveCpp control embedding device
  images into the host binary. This allows targeting multiple backends simultaneously that might otherwise be
  incompatible. In this mode, source code level interoperability may not be supported in the host pass.
  For example, you cannot use the CUDA kernel launch syntax[i.e. kernel <<< ... >>> (...)] in this mode. """),
      'should-save-temps': option("--acpp-save-temps", "ACPP_SAVE_TEMPS", "default-save-temps",
"""  If set, do not delete temporary files created during compilation."""),
      'stdpar' : option("--acpp-stdpar", "ACPP_STDPAR", "default-is-stdpar", 
"""  If set, enables SYCL offloading of C++ standard parallel algorithms."""),
      'stdpar-system-usm' : option("--acpp-stdpar-system-usm", "ACPP_STDPAR_SYSTEM_USM", "default-is-stdpar-system-usm", 
"""  If set, assume availability of system-level unified shared memory where every pointer from regular
  malloc() is accessible on GPU. This disables automatic hijacking of memory allocations at the compiler
  level by AdaptiveCpp."""),
      'stdpar-unconditional-offload' : option("--acpp-stdpar-unconditional-offload", "ACPP_STDPAR_UNCONDITIONAL_OFFLOAD", "default-is-stdpar-unconditional-offload", 
"""  Normally, heuristics are employed to determine whether algorithms should be offloaded.
  This particularly affects small problem sizes. If this flag is set, supported parallel STL
  algorithms will be offloaded unconditionally.""")
    }
    self._insufficient_cpp_standards = ['98', '03', '11', '14', '0x']
    self._acpp_args = []
    self._acpp_environment_args = {}
    self._forwarded_args = []
    self._targets = None
    self._cxx_path = None
    self._clang_path = None
    
    for arg in self._args:
      if self._is_acpp_arg(arg):
        self._acpp_args.append(arg)
      elif self._is_acpp_arg(self._upgrade_legacy_arg(arg)):
        self._acpp_args.append(self._upgrade_legacy_arg(arg))
      else:
        self._forwarded_args.append(arg)
    
    for envvar in os.environ:
      if self._is_acpp_envvar(envvar):
        self._acpp_environment_args[envvar] = os.environ[envvar]
      elif self._is_acpp_envvar(self._upgrade_legacy_environ_var(envvar)):
        self._acpp_environment_args[self._upgrade_legacy_environ_var(envvar)] = os.environ[envvar]
        
    if self._is_option_set_to_non_default_value("config-file"):
      self._config_file = config_file(self._retrieve_option("config-file"))
      
    if self._config_file == None:
      # If the config file is still None at this point, probably no alternative
      # config file was supplied and the default one doesn't exist.
      # As a last resort, we check if there is a global config file
      # TODO try using some more portable path here
      global_config_file = '/etc/hipSYCL/syclcc.json'
      if os.path.exists(global_config_file):
        self._config_file = config_file(global_config_file)
      else:
        # The main purpose of opening the default config file explicitly 
        # here is that it will print a warning for the user
        # if it doesn't exist and set the config file content to {}.
        self._config_file = config_file(config_file_path)
    
    self._common_compiler_args = self._get_std_compiler_args()


  def _upgrade_legacy_arg(self, arg):
    if arg.startswith("--hipsycl") or arg.startswith("--opensycl"):
      return arg.replace("--hipsycl", "--acpp").replace("--opensycl", "--acpp")
    return arg

  def _upgrade_legacy_environ_var(self, arg):
    if arg.startswith("HIPSYCL_") or arg.startswith("OPENSYCL_"):
      return arg.replace("HIPSYCL_", "ACPP_").replace("OPENSYCL_", "ACPP_")
    return arg

  def _is_acpp_arg(self, arg):
    accepted_args = [self._options[opt].commandline for opt in self._options]
    accepted_args += [self._flags[flag].commandline for flag in self._flags]
    for accepted_arg in accepted_args:
      if arg.startswith(accepted_arg + "=") or arg == accepted_arg:
        return True
    return False
  
  def _is_acpp_envvar(self, varname):
    accepted_vars = [self._options[opt].environment for opt in self._options]
    accepted_vars += [self._flags[flag].environment for flag in self._flags]
    return varname in accepted_vars

  def _parse_compound_argument(self, arg):
    parsed_args = arg.split("=")
    if len(parsed_args) != 2:
      raise RuntimeError("Invalid argument: "+arg)
    return parsed_args[1]

  def print_options(self):
    for option_name in self._options:
      opt = self._options[option_name]
      print(opt.commandline + "=<value>")
      print("  [can also be set with environment variable: {}=<value>]".format(opt.environment))
      print("  [default value provided by field '{}' in {}.]".format(opt.configfile, self._config_file.location))
      try:
        print("  [current value: {}]".format(self._retrieve_option(option_name)))
      except OptionNotSet:
        print("  [current value: NOT SET]")
      print(opt.description)
      print("")

  def print_flags(self):
    for flag_name in self._flags:
      flag = self._flags[flag_name]
      print(flag.commandline)
      print("  [can also be set by setting environment variable {} to any value other than false|off|0 ]".format(
        flag.environment
      ))
      print("  [default value provided by field '{}' in {}.]".format(flag.configfile, self._config_file.location))
      try:
        print("  [current value: {}]".format(self._is_flag_set(flag_name)))
      except OptionNotSet:
        print("  [current value: NOT SET]")
      print(flag.description)
      print("")

  def _interpret_flag(self, flag_value):
    v = flag_value.lower()
    if (v == "0" or v == "off" or
        v == "false"):
      return False
    return True

  def _is_flag_set(self, flag_name):
    flag = self._flags[flag_name]

    for arg in self._acpp_args:
      if arg == flag.commandline:
        return True
      
      if arg.startswith(flag.commandline + "="):
        return self._interpret_flag(arg.split("=")[1])

    if flag.environment in self._acpp_environment_args:
      env_value = self._acpp_environment_args[flag.environment]
      return self._interpret_flag(env_value)

    if self._config_file.contains_key(flag.configfile):
      return self._interpret_flag(self._config_file.get(flag.configfile))

    raise OptionNotSet(
      "Could not infer value of required flag from command line argument {}, "
      "environment variable {} or config file.".format(
        flag.commandline, flag.environment
    ))

  def _get_rocm_substitution_vars(self):
    return {
      'ACPP_ROCM_PATH' : self.rocm_path,
      'ACPP_ROCM_LIB_PATH' : os.path.join(self.rocm_path, "lib"),
      'ACPP_PATH' : self.acpp_installation_path,
      'ACPP_LIB_PATH' : os.path.join(self.acpp_installation_path, "lib")
    }

  def _get_cuda_substitution_vars(self):
    vars = {
      'ACPP_CUDA_PATH' : self.cuda_path,
      'ACPP_PATH' : self.acpp_installation_path,
      'ACPP_LIB_PATH' : os.path.join(self.acpp_installation_path, "lib")
    }
    if sys.platform.startswith("win32"):
      vars['ACPP_CUDA_LIB_PATH'] = os.path.join(self.cuda_path, "lib", "x64")
    else:
      vars['ACPP_CUDA_LIB_PATH'] = os.path.join(self.cuda_path, "lib64")

    return vars

  def _get_omp_substitution_vars(self):
    return {
      'ACPP_PATH' : self.acpp_installation_path,
      'ACPP_LIB_PATH' : os.path.join(self.acpp_installation_path, "lib")
    }

  def _substitute_template_string(self, template_string, substitution_dict):
    legacy_compatible_substitution_dict = {}
    for k in substitution_dict:
      legacy_compatible_substitution_dict[k] = substitution_dict[k]
      legacy_compatible_substitution_dict[k.replace("ACPP", "HIPSYCL")] = substitution_dict[k]

    template = string.Template(template_string)
    return template.substitute(legacy_compatible_substitution_dict)

  def _substitute_rocm_template_string(self, template_string):
    return self._substitute_template_string(
      template_string, self._get_rocm_substitution_vars())
      
  def _substitute_cuda_template_string(self, template_string):
    return self._substitute_template_string(
      template_string, self._get_cuda_substitution_vars())

  def _substitute_omp_template_string(self, template_string):
    return self._substitute_template_string(
      template_string, self._get_omp_substitution_vars())

  def _is_option_set_to_non_default_value(self, option_name):
    opt = self._options[option_name]

    for arg in self._acpp_args:
      if arg.startswith(opt.commandline+"="):
        return True

    if opt.environment in self._acpp_environment_args:
      return True

    return False

  def _retrieve_option(self, option_name, allow_unset=False):
    opt = self._options[option_name]

    # Try commandline first
    for arg in self._acpp_args:
      if arg.startswith(opt.commandline+"="):
        return self._parse_compound_argument(arg)

    # Try environment variables
    if opt.environment in self._acpp_environment_args:
      return self._acpp_environment_args[opt.environment]

    # Try config file
    if self._config_file.contains_key(opt.configfile):
      return self._config_file.get(opt.configfile)
  
    if not allow_unset:
      raise OptionNotSet("Required command line argument {} or environment variable {} not specified".format(
            opt.commandline, opt.environment))
    else:
      return ""

  # Make sure that at least c++17 is added to the common args
  def _get_std_compiler_args(self):
    std_args=[]
    for arg in self._args:
      split_arg = arg.split("=")
      if split_arg[0]=="-std":
        std_args.append(split_arg[1])
    if not std_args:
       return ["-std=c++17"]
    else:
        if len(std_args) > 1:
            raise RuntimeError("Multiple c++ standards defined")
        std_version = std_args[0].strip("c++").strip("gnu++")
        if std_version in self._insufficient_cpp_standards:
            raise RuntimeError("Insufficient c++ standard '{}'".format(std_args[0]))
        return []

  def _parse_targets(self, target_arg):
    # Split backends by ;
    platform_substrings = target_arg.replace("'","").replace('"',"").split(';')
    
    result = {}
    for p in platform_substrings:
      platform_target_separated = p.split(':', 1)
      if len(platform_target_separated) > 2 or len(platform_target_separated) == 0:
        raise RuntimeError("Invalid target description: " + p)
      
      platform = platform_target_separated[0].strip().lower()

      if not platform in result:
        result[platform] = []

      if len(platform_target_separated) > 1:
        targets = [t.strip().lower() for t in platform_target_separated[1].split(",")]
        for t in targets:
          if not t in result[platform]:
            result[platform].append(t)

    return result
  
  def _get_executable_path(self, path):
    normalized_path = shutil.which(path)
    if normalized_path:
      return normalized_path
    return path

  @property
  def version(self):
  
    if not self._config_file.contains_key("version-major"):
      raise OptionNotSet("Could not retrieve major version from config file")
    if not self._config_file.contains_key("version-minor"):
      raise OptionNotSet("Could not retrieve major version from config file")
    if not self._config_file.contains_key("version-patch"):
      raise OptionNotSet("Could not retrieve major version from config file")
    
    # version suffix may be empty if git queries fail
    suffix = ""
    if self._config_file.contains_key("version-suffix"):
      suffix = self._config_file.get("version-suffix")

    return (
      self._config_file.get("version-major"), 
      self._config_file.get("version-minor"),
      self._config_file.get("version-patch"),
      suffix)

  @property
  def plugin_llvm_version(self):
    if not self._config_file.contains_key("plugin-llvm-version-major"):
      raise OptionNotSet("Could not retrieve plugin LLVM version from config file")
    return int(self._config_file.get("plugin-llvm-version-major"))

  @property
  def has_plugin(self):
    return self.plugin_llvm_version != 0

  @property
  def has_plugin_cpu_acceleration(self):
    if not self._config_file.contains_key("plugin-with-cpu-acceleration"):
      raise OptionNotSet("Could not retrieve plugin cpu acceleration capability from config file")
    return self._interpret_flag(self._config_file.get("plugin-with-cpu-acceleration"))

  @property
  def runtime_backends(self):
    backend_path = os.path.join(self.acpp_installation_path, "lib", "hipSYCL")
    content = os.listdir(backend_path)
    return [c for c in content if os.path.isfile(os.path.join(backend_path, c))]

  @property
  def targets(self):
    
    if self._targets == None:
      raw_target_string = ""
      try:
        raw_target_string = self._retrieve_option("targets")
      except OptionNotSet:
        # Legacy compatibility args
        try:
          platform = self._retrieve_option("platform")

          hip_platform_synonyms      = set(["rocm", "amd", "hip"])
          cuda_platform_synonyms     = set(["nvidia", "cuda"])
          pure_cpu_platform_synonyms = set(["host", "cpu", "hipcpu", "omp"])


          if platform in hip_platform_synonyms:
            target_arch = self._retrieve_option("gpu-arch")
            raw_target_string = "hip:" + target_arch
            
          elif platform in cuda_platform_synonyms:
            target_arch = self._retrieve_option("gpu-arch")
            raw_target_string = "cuda:" + target_arch
            
          elif platform in pure_cpu_platform_synonyms:
            raw_target_string = "omp"
        except OptionNotSet:
          raise OptionNotSet("Neither a --acpp-targets specification "
                             "nor the legacy combination of --acpp-platform and "
                             "--acpp-gpu-arch was provided")

      self._targets = self._parse_targets(raw_target_string)

    return self._targets

  @property
  def cuda_path(self):
    return self._retrieve_option("cuda-path")

  @property
  def rocm_path(self):
    return self._retrieve_option("rocm-path")

  @property
  def clang_path(self):
    if self._clang_path is None:
      self._clang_path = self._get_executable_path(self._retrieve_option("clang"))
    return self._clang_path

  @property
  def nvcxx_path(self):
    return self._retrieve_option("nvcxx")

  @property
  def pure_cpu_compiler(self):
    if self._cxx_path is None:
      self._cxx_path = self._get_executable_path(self._retrieve_option("cpu-compiler"))
    return self._cxx_path

  @property
  def clang_include_path(self):
    return self._retrieve_option("clang-include-path")

  @property
  def acpp_installation_path(self):
    acpp_path = os.path.dirname(os.path.realpath(__file__))
    return os.path.join(acpp_path, "..")

  @property
  def acpp_plugin_path(self):
    if sys.platform.startswith('win32'):
      return os.path.join(self.acpp_installation_path, "bin", "acpp-clang.dll")
    elif sys.platform == "darwin":
      return os.path.join(self.acpp_installation_path, "lib", "libacpp-clang.dylib")
    else:
      return os.path.join(self.acpp_installation_path, "lib", "libacpp-clang.so")

  @property
  def sequential_link_line(self):
    components = self._retrieve_option("sequential-link-line", allow_unset=True).split(' ')
    return [self._substitute_omp_template_string(arg) for arg in components]

  @property
  def sequential_cxx_flags(self):
    components = self._retrieve_option("sequential-cxx-flags", allow_unset=False).split(' ')
    return [self._substitute_omp_template_string(arg) for arg in components]

  @property
  def omp_link_line(self):
    components = self._retrieve_option("omp-link-line", allow_unset=True).split(' ')
    return [self._substitute_omp_template_string(arg) for arg in components]

  @property
  def omp_cxx_flags(self):
    components = self._retrieve_option("omp-cxx-flags", allow_unset=True).split(' ')
    return [self._substitute_omp_template_string(arg) for arg in components]

  @property
  def rocm_link_line(self):
    components = self._retrieve_option("rocm-link-line", allow_unset=True).split(' ')
    return [self._substitute_rocm_template_string(arg) for arg in components]

  @property
  def rocm_cxx_flags(self):
    components = self._retrieve_option("rocm-cxx-flags", allow_unset=True).split(' ')
    return [self._substitute_rocm_template_string(arg) for arg in components]

  @property
  def cuda_link_line(self):
    components = self._retrieve_option("cuda-link-line", allow_unset=True).split(' ')
    return [self._substitute_cuda_template_string(arg) for arg in components]

  @property
  def cuda_cxx_flags(self):
    components = self._retrieve_option("cuda-cxx-flags", allow_unset=True).split(' ')
    return [self._substitute_cuda_template_string(arg) for arg in components]

  @property
  def forwarded_compiler_arguments(self):
    return self._forwarded_args

  @property
  def is_dryrun(self):
    try:
      return self._is_flag_set("is-dryrun")
    except OptionNotSet:
      return False

  @property
  def use_accelerated_cpu(self):
    try:
      return self._is_flag_set("use-accelerated-cpu")
    except OptionNotSet:
      return False
  
  @property
  def is_explicit_multipass(self):
    try:
      return self._is_flag_set("is-explicit-multipass")
    except OptionNotSet:
      return False

  @property
  def is_stdpar(self):
    try:
      return self._is_flag_set("stdpar")
    except OptionNotSet:
      return False

  @property
  def is_stdpar_system_usm(self):
    try:
      return self._is_flag_set("stdpar-system-usm")
    except OptionNotSet:
      return False

  @property
  def is_stdpar_unconditional_offload(self):
    try:
      return self._is_flag_set("stdpar-unconditional-offload")
    except OptionNotSet:
      return False
  
  @property
  def stdpar_prefetch_mode(self):
    return self._retrieve_option("stdpar-prefetch-mode")

  @property
  def save_temps(self):
    try:
      return self._is_flag_set("should-save-temps")
    except OptionNotSet:
      return False

  @property
  def common_compiler_args(self):
    return self._common_compiler_args

  @property
  def acpp_include_path(self):
    return os.path.join(self.acpp_installation_path, "include", "AdaptiveCpp")

  def has_optimization_flag(self):
    for arg in self._forwarded_args:
      if arg.startswith("-O"):
        ending = arg.replace("-O", "", 1)
        if ending.isnumeric() or ending in ["s", "fast", "g"]:
          return True
    return False
  
  def contains_linking_stage(self):
    for arg in self.forwarded_compiler_arguments:
      if (arg == "-E" or
          arg == "-fsyntax-only" or
          arg == "-S" or
          arg == "-c"):
        return False
    return True

  @property
  def source_file_arguments(self):
    source_file_endings = set([".cpp", ".cxx", ".c++", ".cc", ".c", ".hip", ".cu", ".sycl"])
    source_files = []
    for arg in self.forwarded_compiler_arguments:
      if not arg.startswith("-"):
        for ending in source_file_endings:
          if arg.lower().endswith(ending):
            source_files.append(arg)
    return source_files

  @property
  def configfile(self):
    return self._config_file

  def is_pure_linking_stage(self):
    return len(self.source_file_arguments) == 0

def run_or_print(command, print_only):
  if not print_only:
    return subprocess.call(command)
  else:
    print(' '.join(command))
    return 0

class cuda_multipass_invocation:
  @property
  def unique_name(self):
    return "cuda.explicit-multipass"

  @property
  def is_integrated_multipass(self):
    return False

  @property
  def is_explicit_multipass(self):
    return not self.is_integrated_multipass

  def __init__(self, config, target_list):
    self._config = config
    self._enable_cuda_host_pass = False
    self._targets = target_list
    self._host_compiler = self._config.clang_path
    self.set_temp_dir("/tmp")

  def set_temp_dir(self, temp_dir):
    self._temp_dir = temp_dir
    self._integration_header = os.path.join(
      self._temp_dir,"__acpp_embedded_cuda_kernels.hpp")

  def get_requested_targets(self):
    return self._targets

  def get_device_compiler(self):
    return self._config.clang_path

  def get_compiler_preference(self):
    return (self._config.clang_path, 100)

  def enable_extended_host_pass(self):
    self._enable_cuda_host_pass = True

  @property
  def is_extended_host_pass_enabled(self):
    return self._enable_cuda_host_pass

  def set_host_compiler(self, host_compiler):
    self._host_compiler = host_compiler

  def get_host_pass_requirements(self):
    requires_extended_host_pass = True
    caveats = []

    if self._host_compiler != self._config.clang_path:
      requires_extended_host_pass = False
      caveats = [
        'Unnamed kernel lambdas are unsupported in this configuration because the selected host compiler '
        +self._host_compiler+' does not match the device compiler of the backend '+self.get_device_compiler()
        ]
      

    return {
      'requires-extended-host-pass' : requires_extended_host_pass,
      'extended-host-pass-providers' : [
        'cuda.explicit-multipass', 'hip.explicit-multipass', 
        'cuda.integrated-multipass', 'hip.integrated-multipass'],
      'conflicts' : [],
      'caveats' : caveats
    }

  def get_flags(self, target):
    flags = self._config.cuda_cxx_flags
    flags += [
        "-x", "cuda",
        "-D__HIPSYCL_ENABLE_CUDA_TARGET__",
        "-D__HIPSYCL_CLANG__",
        "-fplugin=" + self._config.acpp_plugin_path,
        "--cuda-path=" + self._config.cuda_path,
        "--cuda-device-only",
        "--cuda-gpu-arch=" + target,
        "-S",
        "-o",self._explicit_pass_output_file(target)
      ]

    if self._host_compiler != self._config.clang_path:
      flags += ["-D__HIPSYCL_SPLIT_COMPILER__"]

    if not sys.platform.startswith("win32"):
      flags += ["-fpass-plugin=" + self._config.acpp_plugin_path]
    return flags

  # CXX flags for main pass
  def get_cxx_flags(self):
    cuda_host_flags = []

    if self._enable_cuda_host_pass:
      cuda_host_flags = [
        "-x","cuda",
        "--cuda-host-only"
      ] + self._config.cuda_cxx_flags

    return [
      "-D__HIPSYCL_MULTIPASS_CUDA_HEADER__=\"{}\"".format(
            self._integration_header),
      "-D__HIPSYCL_ENABLE_CUDA_TARGET__"
    ] + cuda_host_flags



  # Linker flags for main pass
  def get_linker_flags(self):
    return self._config.cuda_link_line

  def _explicit_pass_output_file(self, target):
    return os.path.join(self._temp_dir, "nvptx-"+target+".acpp_kernels")


  def create_code_objects(self, targets):
    kernel_files = [self._explicit_pass_output_file(target) for target in targets]

    ptx_content = []
    for filename in kernel_files:
      with open(filename, 'r') as f:
        ptx_content.append(f.read())

    header = integration_header("cuda")
    for target,ptx in zip(targets, ptx_content):
      target_node = header.hcf_object.root.make_subnode(target)
      header.hcf_object.attach_text_content(target_node, ptx)
    
    header.write_header(self._integration_header)

class hip_multipass_invocation:
  @property
  def unique_name(self):
    return "hip.explicit-multipass"

  @property
  def is_integrated_multipass(self):
    return False

  @property
  def is_explicit_multipass(self):
    return not self.is_integrated_multipass

  def __init__(self, config, target_list):
    self._config = config
    self._enable_hip_host_pass = False
    self._targets = target_list
    self._host_compiler = self._config.clang_path
    self.set_temp_dir("/tmp")

    if config.plugin_llvm_version < 13:
      raise RuntimeError("hip.explicit-multipass is not supported for clang < 13.")

  def set_temp_dir(self, temp_dir):
    self._temp_dir = temp_dir
    self._integration_header = os.path.join(
      self._temp_dir,"__acpp_embedded_hip_kernels.hpp")

  def get_requested_targets(self):
    return self._targets

  def get_device_compiler(self):
    return self._config.clang_path

  def get_compiler_preference(self):
    return (self._config.clang_path, 100)

  def enable_extended_host_pass(self):
    self._enable_hip_host_pass = True

  @property
  def is_extended_host_pass_enabled(self):
    return self._enable_hip_host_pass

  def set_host_compiler(self, host_compiler):
    self._host_compiler = host_compiler

  def get_host_pass_requirements(self):
    requires_extended_host_pass = True
    caveats = []

    if self._host_compiler != self._config.clang_path:
      requires_extended_host_pass = False
      caveats = [
        'Unnamed kernel lambdas are unsupported in this configuration because the selected host compiler '
        +self._host_compiler+' does not match the device compiler of the backend '+self.get_device_compiler()
        ]
      

    return {
      'requires-extended-host-pass' : requires_extended_host_pass,
      'extended-host-pass-providers' : [
        'cuda.explicit-multipass', 'hip.explicit-multipass', 
        'cuda.integrated-multipass', 'hip.integrated-multipass'],
      'conflicts' : [],
      'caveats' : caveats
    }

  def get_flags(self, target):
    flags = self._config.rocm_cxx_flags
    flags += [
        "-x", "hip",
        "-D__HIPSYCL_ENABLE_HIP_TARGET__",
        "-D__HIPSYCL_CLANG__",
        "-fplugin=" + self._config.acpp_plugin_path,
        "--cuda-device-only",
        "--cuda-gpu-arch=" + target,
        "-c","-o",self._explicit_pass_output_file(target)
      ]

    if self._host_compiler != self._config.clang_path:
      flags += ["-D__HIPSYCL_SPLIT_COMPILER__"]

    if not sys.platform.startswith("win32"):
      flags += ["-fpass-plugin=" + self._config.acpp_plugin_path]
    return flags

  # CXX flags for main pass
  def get_cxx_flags(self):
    hip_host_flags = []

    if self._enable_hip_host_pass:
      hip_host_flags = [
        "-x","hip",
        "--cuda-host-only"
      ] + self._config.rocm_cxx_flags

    return [
      "-D__HIPSYCL_MULTIPASS_HIP_HEADER__=\"{}\"".format(
            self._integration_header),
      "-D__HIPSYCL_ENABLE_HIP_TARGET__"
    ] + hip_host_flags



  # Linker flags for main pass
  def get_linker_flags(self):
    return self._config.rocm_link_line

  def _explicit_pass_output_file(self, target):
    return os.path.join(self._temp_dir, "hipfb-"+target+".acpp_kernels")


  def create_code_objects(self, targets):
    kernel_files = [self._explicit_pass_output_file(target) for target in targets]

    hipfb_content = []
    for filename in kernel_files:
      with open(filename, 'rb') as f:
        hipfb_content.append(f.read())

    header = integration_header("hip")
    for target,hipfb in zip(targets, hipfb_content):
      target_node = header.hcf_object.root.make_subnode(target)
      header.hcf_object.attach_binary_content(target_node, hipfb)
    
    header.write_header(self._integration_header)

class spirv_multipass_invocation:
  @property
  def unique_name(self):
    return "spirv"

  @property
  def is_integrated_multipass(self):
    return False

  @property
  def is_explicit_multipass(self):
    return not self.is_integrated_multipass


  def __init__(self, config):
    self._config = config
    self._acpp_lib_path = os.path.join(
      config.acpp_installation_path, "lib/")
    self.set_temp_dir("/tmp")

  def set_temp_dir(self, temp_dir):
    self._temp_dir = temp_dir
    self._integration_header = os.path.join(
      self._temp_dir,"__acpp_embedded_spirv_kernels.hpp")

  def get_requested_targets(self):
    return ["spirv"]

  def get_device_compiler(self):
    return self._config.clang_path

  def get_compiler_preference(self):
    return (self._config.clang_path, 100)

  def set_host_compiler(self, host_compiler):
    pass

  def enable_extended_host_pass(self):
    pass

  @property
  def is_extended_host_pass_enabled(self):
    return False

  def get_host_pass_requirements(self):
    return {
      'requires-extended-host-pass' : False,
      'extended-host-pass-providers' : [],
      'conflicts' : ['cuda-nvcxx'],
      'caveats' : []
    }

  def get_flags(self, target):
    flags = self._config.cuda_cxx_flags
    
    flags += [
        "-fsycl-device-only",
        "-fsycl-unnamed-lambda",
        "-fno-sycl-use-bitcode",
        "-D__HIPSYCL_ENABLE_SPIRV_TARGET__",
        "-D__HIPSYCL_SPIRV__",
        "-o",self._explicit_pass_output_file(target)
      ]

    return flags

  # CXX flags for main pass
  def get_cxx_flags(self):
    return [
      "-Xclang", "-fsycl-is-host",
      "-D__HIPSYCL_MULTIPASS_SPIRV_HEADER__=\"{}\"".format(
            self._integration_header),
      "-D__HIPSYCL_ENABLE_SPIRV_TARGET__"
    ]

  # Linker flags for main pass
  def get_linker_flags(self):
    return []

  def _explicit_pass_output_file(self, target):
    return os.path.join(self._temp_dir, "acpp-kernels.spv")

  def create_code_objects(self, targets):

    if len(targets) != 1 or targets[0] != "spirv":
      raise RuntimeError("SPIR-V multipass invocation: Invalid target")

    with open(self._explicit_pass_output_file(targets[0]), "rb") as f:
      data = f.read()

      header = integration_header("spirv")
      header.hcf_object.attach_binary_content(header.hcf_object.root, data)
    
      header.write_header(self._integration_header)


class cuda_invocation:

  @property
  def unique_name(self):
    return "cuda.integrated-multipass"

  @property
  def is_integrated_multipass(self):
    return True

  @property
  def is_explicit_multipass(self):
    return not self.is_integrated_multipass


  def __init__(self, config, target_list):
    if len(target_list) == 0:
      raise OptionNotSet("No CUDA targets specified")

    self._cuda_targets = target_list
    self._cuda_path = config.cuda_path
    self._clang = config.clang_path
    self._acpp_plugin_path = config.acpp_plugin_path
    self._linker_args = config.cuda_link_line
    self._cxx_flags = config.cuda_cxx_flags

  def get_compiler_preference(self):
    return (self._clang, 100)

  def get_host_pass_requirements(self):
    return {
      'requires-extended-host-pass' : False,
      'extended-host-pass-providers' : [],
      'conflicts' : ['hip.integrated-multipass', 'cuda-nvcxx'],
      'caveats' : []
    }

  def get_cxx_flags(self):

    flags = [
        "-x", "cuda",
        "--cuda-path=" + self._cuda_path,
        "-D__HIPSYCL_ENABLE_CUDA_TARGET__",
        "-fplugin=" + self._acpp_plugin_path,
        "-D__HIPSYCL_CLANG__"
      ]

    flags += self._cxx_flags
    for t in self._cuda_targets:
      flags += ["--cuda-gpu-arch=" + t]

    if not sys.platform.startswith("win32"):
      flags += ["-fpass-plugin=" + self._acpp_plugin_path]
      
    return flags

  def get_linker_flags(self):
    return self._linker_args

class cuda_nvcxx_invocation:
  @property
  def unique_name(self):
    return "cuda-nvcxx"

  @property
  def is_integrated_multipass(self):
    return True

  @property
  def is_explicit_multipass(self):
    return not self.is_integrated_multipass

  def __init__(self, config, target_list):
    self._cuda_targets = target_list
    self._cuda_path = config.cuda_path
    self._nvcxx = config.nvcxx_path
    self._linker_args = config.cuda_link_line
    self._cxx_flags = config.cuda_cxx_flags
    self._acpp_include_path = config.acpp_include_path

  def get_compiler_preference(self):
    return (self._nvcxx, 200)

  def get_host_pass_requirements(self):
    return {
      'requires-extended-host-pass' : False,
      'extended-host-pass-providers' : [],
      'conflicts' : ['hip.integrated-multipass', 'cuda.integrated-multipass'],
      'caveats' : []
    }

  def get_cxx_flags(self):

    flags = [
        "-cuda",
        "-D__HIPSYCL_ENABLE_CUDA_TARGET__",
        # Needed to avoid warnings about unused functions/variables in SYCL headers
        "-isystem", self._acpp_include_path
      ]

    flags += self._cxx_flags
    try:
      for t in self._cuda_targets:
        flags += ["-gpu=" + t]
    except OptionNotSet:
      # nvc++ can handle not setting targets explicitly
      pass
      
    return flags

  def get_linker_flags(self):
    return ["-cuda"]+self._linker_args

class hip_invocation:

  @property
  def unique_name(self):
    return "hip.integrated-multipass"

  @property
  def is_integrated_multipass(self):
    return True

  @property
  def is_explicit_multipass(self):
    return not self.is_integrated_multipass

  def __init__(self, config, target_list):
    self._hip_targets = target_list
    self._rocm_path = config.rocm_path
    self._clang = config.clang_path
    self._linker_args = config.rocm_link_line
    self._cxx_flags = config.rocm_cxx_flags
    self._clang_include_path = config.clang_include_path
    self._acpp_plugin_path = config.acpp_plugin_path

  def get_compiler_preference(self):
    return (self._clang, 100)

  def get_host_pass_requirements(self):
    return {
      'requires-extended-host-pass' : False,
      'extended-host-pass-providers' : [],
      'conflicts' : ['cuda.integrated-multipass', 'cuda-nvcxx'],
      'caveats' : []
    }

  def get_cxx_flags(self):
    flags = self._cxx_flags
    flags += [
        "-x", "hip",
        "-D__HIPSYCL_ENABLE_HIP_TARGET__",
        "-fplugin=" + self._acpp_plugin_path,
        "-D__HIPSYCL_CLANG__"
      ]
    
    for t in self._hip_targets:
      flags += ["--cuda-gpu-arch=" + t]

    if not sys.platform.startswith("win32"):
      flags += ["-fpass-plugin=" + self._acpp_plugin_path]
      
    return flags

  def get_linker_flags(self):
    return self._linker_args

class omp_invocation:

  @property
  def unique_name(self):
    return "omp.library-only"

  @property
  def is_integrated_multipass(self):
    return True

  @property
  def is_explicit_multipass(self):
    return not self.is_integrated_multipass

  def __init__(self, config, targets):
    self._linker_args = config.omp_link_line
    self._cxx_flags = config.omp_cxx_flags

    if len(targets) != 0:
      raise RuntimeError("OpenMP backend does not support specifiying target architecture")

    self._cxx = config.pure_cpu_compiler

  def get_compiler_preference(self):
    return (self._cxx, 1)

  def get_host_pass_requirements(self):
    return {
      'requires-extended-host-pass' : False,
      'extended-host-pass-providers' : [],
      'conflicts' : ['omp.accelerated'],
      'caveats' : []
    }

  def get_cxx_flags(self):
    flags = ["-D__HIPSYCL_ENABLE_OMPHOST_TARGET__"]
    flags += self._cxx_flags
      
    return flags

  def get_linker_flags(self):
    linker_args = self._linker_args

    return linker_args

class omp_accelerated_invocation:

  @property
  def unique_name(self):
    return "omp.accelerated"

  @property
  def is_integrated_multipass(self):
    return True

  @property
  def is_explicit_multipass(self):
    return not self.is_integrated_multipass

  def __init__(self, config, targets):
    self._linker_args = config.omp_link_line
    self._cxx_flags = config.omp_cxx_flags

    if len(targets) != 0:
      raise RuntimeError("OpenMP backend does not support specifiying target architecture")
    if not config.has_plugin_cpu_acceleration:
      raise RuntimeError("Trying to use accelerated CPU variant, but plugin was built without support for it")

    self._clang_path = config.clang_path

  def get_compiler_preference(self):
    return (self._clang_path, 10)

  def get_host_pass_requirements(self):
    return {
      'requires-extended-host-pass' : False,
      'extended-host-pass-providers' : [],
      'conflicts' : ['cuda-nvcxx', 'omp.library-only'],
      'caveats' : []
    }

  def get_cxx_flags(self):
    flags = ["-D__HIPSYCL_ENABLE_OMPHOST_TARGET__"]
    if not sys.platform.startswith("win32"):
      flags += [
        "-fplugin=" + config.acpp_plugin_path
        , "-fpass-plugin=" + config.acpp_plugin_path
        , "-D__HIPSYCL_USE_ACCELERATED_CPU__"
      ]
    flags += self._cxx_flags

    return flags

  def get_linker_flags(self):
    linker_args = self._linker_args

    return linker_args

# This is a workaround to have access to a backend
# that can execute host tasks when compiling for GPUs.
# It should be removed once we have non-OpenMP host backends
# (e.g. TBB)
class omp_sequential_invocation:

  @property
  def unique_name(self):
    return "omp-sequential"

  @property
  def is_integrated_multipass(self):
    return True

  @property
  def is_explicit_multipass(self):
    return not self.is_integrated_multipass

  def __init__(self, config):
    self._cxx = config.pure_cpu_compiler
    self._linker_args = config.sequential_link_line
    self._cxx_flags = config.sequential_cxx_flags

  def get_compiler_preference(self):
    return (self._cxx, 1)

  def get_host_pass_requirements(self):
    return {
      'requires-extended-host-pass' : False,
      'extended-host-pass-providers' : [],
      'conflicts' : [],
      'caveats' : []
    }

  def get_cxx_flags(self):
    flags = ["-D__HIPSYCL_ENABLE_OMPHOST_TARGET__"]
    flags += self._cxx_flags
    return flags

  def get_linker_flags(self):
    return self._linker_args


class llvm_sscp_invocation:

  @property
  def unique_name(self):
    return "sscp"

  @property
  def is_integrated_multipass(self):
    return True

  @property
  def is_explicit_multipass(self):
    return not self.is_integrated_multipass

  def __init__(self, config, targets):
    self._linker_args = []
    self._cxx_flags = []

    if len(targets) != 0:
      raise RuntimeError("LLVM SSCP backend does not support specifiying target architecture")

    self._clang_path = config.clang_path

  def get_compiler_preference(self):
    return (self._clang_path, 10)

  def get_host_pass_requirements(self):
    return {
      'requires-extended-host-pass' : False,
      'extended-host-pass-providers' : [],
      'conflicts' : ['cuda-nvcxx'],
      'caveats' : []
    }

  def get_cxx_flags(self):
    flags = ["-D__HIPSYCL_ENABLE_LLVM_SSCP_TARGET__",
            "-Xclang", "-disable-O0-optnone", "-mllvm", "-hipsycl-sscp"]

    if not sys.platform.startswith("win32"):
      flags += [
        "-fplugin=" + config.acpp_plugin_path
        , "-fpass-plugin=" + config.acpp_plugin_path
      ]
    flags += self._cxx_flags

    return flags

  def get_linker_flags(self):
    linker_args = self._linker_args

    return linker_args

class compiler:
  def __init__(self, config):
    self._user_args = config.forwarded_compiler_arguments
    self._requires_linking = config.contains_linking_stage()
    self._requires_compilation = not config.is_pure_linking_stage()
    self._is_dry_run = config.is_dryrun
    self._targets = config.targets
    self._common_compiler_args = config.common_compiler_args
    self._acpp_path = config.acpp_installation_path
    self._acpp_lib_path = os.path.join(self._acpp_path, "lib/")
    self._acpp_include_path = config.acpp_include_path
    self._is_explicit_multipass = config.is_explicit_multipass
    self._save_temps = config.save_temps
    self._host_compiler = ""
    self._is_stdpar = config.is_stdpar
    self._is_stdpar_system_usm = config.is_stdpar_system_usm
    self._is_stdpar_unconditional_offload = config.is_stdpar_unconditional_offload
    try:
      self._stdpar_prefetch_mode = config.stdpar_prefetch_mode
    except OptionNotSet:
      self._stdpar_prefetch_mode = None

    if "hip" in self._targets and "cuda" in self._targets:
        if not self._is_explicit_multipass:
          print("acpp warning: CUDA and HIP cannot be targeted "
              "simultaneously in non-explicit multipass; enabling explicit "
              "multipass compilation.")
          self._is_explicit_multipass = True

    self._backends = []
    self._multipass_backends = []

    for backend in self._targets:
      if backend == "omp":
        def default_to_accelerated(config):
          clang_path = None
          try:
            clang_path = config.clang_path
          except OptionNotSet:
            return False
          return not "cuda-nvcxx" in config.targets and config.pure_cpu_compiler == clang_path\
            and config.has_plugin_cpu_acceleration and int(config.plugin_llvm_version) >= 11

        if config.use_accelerated_cpu or default_to_accelerated(config):
          self._backends.append(omp_accelerated_invocation(config, config.targets["omp"]))
        else:
          self._backends.append(omp_invocation(config, config.targets["omp"]))
      elif backend == "omp.library-only":
        self._backends.append(omp_invocation(config, config.targets["omp.library-only"]))
      elif backend == "omp.accelerated":
        self._backends.append(omp_accelerated_invocation(config, config.targets["omp.accelerated"]))
      elif backend == "cuda":
        targets = config.targets["cuda"]
        if self._is_explicit_multipass:
          self._multipass_backends.append(cuda_multipass_invocation(config, targets))
        else:
          self._backends.append(cuda_invocation(config, targets))
      elif backend == "cuda.integrated-multipass":
        self._backends.append(
          cuda_invocation(config, config.targets["cuda.integrated-multipass"]))
      elif backend == "cuda.explicit-multipass":
        self._multipass_backends.append(
          cuda_multipass_invocation(config, config.targets["cuda.explicit-multipass"]))
      elif backend == "cuda-nvcxx":
        self._backends.append(
          cuda_nvcxx_invocation(config, config.targets["cuda-nvcxx"]))
      elif backend == "hip":
        targets = config.targets["hip"]
        if self._is_explicit_multipass:
          self._multipass_backends.append(hip_multipass_invocation(config, targets))
        else:
          self._backends.append(hip_invocation(config, targets))
      elif backend == "hip.integrated-multipass":
        self._backends.append(
          hip_invocation(config, config.targets["hip.integrated-multipass"]))
      elif backend == "hip.explicit-multipass":
        self._multipass_backends.append(
          hip_multipass_invocation(config, config.targets["hip.explicit-multipass"]))
      elif backend == 'spirv':
        print("acpp warning: 'spirv' target is deprecated, incomplete and may not work. It should not be "
              "used outside of experiments and will be removed in a future version. Production "
              "use cases should use 'generic' target instead to target SPIR-V devices.")
        self._multipass_backends.append(
          spirv_multipass_invocation(config))
      elif backend == 'sscp' or backend == 'generic':
        self._backends.append(llvm_sscp_invocation(config, config.targets[backend]))
      else:
        raise RuntimeError("Unknown backend: " + backend)

    self._backends += self._multipass_backends
    
    self._host_compiler = self._select_compiler()
    for mb in self._multipass_backends:
      mb.set_host_compiler(self._host_compiler)

    if not "omp" in self._targets and not "omp.accelerated" in self._targets and\
            not "omp.library-only" in self._targets:
      # We need at least OpenMP "lite" (i.e. without -fopenmp) to
      # get access to things like host tasks
     self._backends.append(omp_sequential_invocation(config))

    self._verify_backend_combinations()

    # Take into account extended host pass requirements for 
    # explicit multipass. E.g., CUDA explicit multipass requires
    # -x cuda or -x hip in the host pass.
    # The "extended host pass" concept is an abstraction of the fact
    # that some explicit multipass backends may need to enable language extensions
    # in the host pass that could however also be satisfied by other backends.
    #
    # When a backend is selected as extended host pass provider,
    # this backend's language extensions will be available in the host pass.
    for mb in self._multipass_backends:
      self._configure_multipass_extended_host_pass(mb)

    self._source_files = config.source_file_arguments
    self._multipass_user_args = self._construct_multipass_user_args()

  def _verify_backend_combinations(self):
    selected_backends = [b.unique_name for b in self._backends]

    fatal_error = False
    for b in self._backends:
      if selected_backends.count(b) > 1:
        print("Error: backend",b,
          "appears multiple times in processed target specification")

      reqs = b.get_host_pass_requirements()
      
      conflicts = reqs['conflicts']
      caveats = reqs['caveats']
      for c in caveats:
        print("Warning: caveat in backend",b.unique_name,
                  "detected:",c)

      for c in conflicts:
        if c in selected_backends:
          print("Error: requested backends",b.unique_name,
                "and",c,"are incompatible.")
          fatal_error = True
    
    if fatal_error:
      raise RuntimeError("Errors encountered while verifying combination of requested backends.")


  # Detect extended host pass requirements for explicit multipass
  # backends, and potentially enable them.
  def _configure_multipass_extended_host_pass(self, backend):

    host_pass_reqs = backend.get_host_pass_requirements()
    active_backends = {b.unique_name:b for b in self._backends}

    if host_pass_reqs['requires-extended-host-pass']:
      extended_pass_providers = host_pass_reqs['extended-host-pass-providers']
      
      available_providers = []
      for provider in extended_pass_providers:
        if provider in active_backends:
          available_providers.append(provider)
      
      # If there is already an integrated multipass backend running
      # that already provides the flags, or if an explicit multipass
      # provider is already enabled, there is nothing to do
      for p in available_providers:
        if active_backends[p].is_integrated_multipass:
          return
        elif active_backends[p].is_extended_host_pass_enabled:
          return
      
      # Otherwise, we need to select and enable an explicit multipass
      # provider. Currently we always select the backend we are configuring.
      # TODO make this user configurable, especially if we add HIP explicit multipass
      #  when this might actually change things.
      if backend.unique_name in available_providers:
        backend.enable_extended_host_pass()
      else:
        raise RuntimeError("Tried to select "+backend.unique_name+" as extended host pass provider, but it is not an active backend")

  def _construct_multipass_user_args(self):
    args = list(self._user_args)

    # For multipass, we need to remove -c and -o arguments
    if "-c" in args:
      args.remove("-c")
    if "-o" in args:
      idx = args.index("-o")
      # Also remove argument to -o
      if idx + 1 < len(args):
        args.pop(idx + 1)
      args.pop(idx)
    # Need to remove source file arguments
    for source_file in self._source_files:
      if source_file in args:
        args.remove(source_file)
    return args

  @property
  def common_cxx_flags(self):
    args = [
      "-isystem", self._acpp_include_path,
      "-D__OPENSYCL__","-D__HIPSYCL__", "-D__ADAPTIVECPP__", "-D__ACPP__"
    ]

<<<<<<< HEAD
    # MSVC only defines constants like M_PI if _USE_MATH_DEFINES is set
    if sys.platform.startswith("win32"):
      args += ["-D_USE_MATH_DEFINES"]

=======
>>>>>>> 4e6608fe
    if self._is_stdpar:
      stdpar_include_path = os.path.join(self._acpp_include_path,"hipSYCL","std","stdpar")
      args += [
        "-isystem", stdpar_include_path,
        "-D__OPENSYCL_STDPAR__", "-D__HIPSYCL_STDPAR__", "-D__ADAPTIVECPP_STDPAR__", "-D__ACPP_STDPAR__",
        "-DHIPSYCL_ALLOW_INSTANT_SUBMISSION=1",
        # TODO We should find a way to only emit this argument if the clang plugin is used.
        "-mllvm", "-hipsycl-stdpar",
        "-include", os.path.join(stdpar_include_path, "detail", "sycl_glue.hpp")
      ]
      
      if self._is_stdpar_system_usm:
        args += ["-mllvm", "-hipsycl-stdpar-no-malloc-to-usm", "-D__HIPSYCL_STDPAR_ASSUME_SYSTEM_USM__"]
      if self._is_stdpar_unconditional_offload:
        args += ["-D__HIPSYCL_STDPAR_UNCONDITIONAL_OFFLOAD__"]
      
      if self._stdpar_prefetch_mode != None:
        prefetch_mode_string = self._stdpar_prefetch_mode
        prefetch_mode_id = 0

        if prefetch_mode_string == "auto":
          prefetch_mode_id = 0
        elif prefetch_mode_string == "always":
          prefetch_mode_id = 1
        elif prefetch_mode_string == "never":
          prefetch_mode_id = 2
        elif prefetch_mode_string == "after-sync":
          prefetch_mode_id = 3
        elif prefetch_mode_string == "first":
          prefetch_mode_id = 4
        else:
          raise RuntimeError("Invalid value for stdpar-prefetch-mode: "+prefetch_mode_string)
        
        args += ["-D__HIPSYCL_STDPAR_PREFETCH_MODE__="+str(prefetch_mode_id)]

    return args + self._common_compiler_args

  @property
  def common_linker_flags(self):
    linker_args = [
      "-L"+self._acpp_lib_path,
      "-lacpp-rt"
    ]
    
    if sys.platform == "darwin":
      linker_args.append("-Wl,-rpath")
      linker_args.append(self._acpp_lib_path)
    elif not sys.platform.startswith("win32"):
      linker_args.append("-Wl,-rpath="+self._acpp_lib_path)
    return linker_args

  def _run_device_passes(self, temp_dir, multipass_backend):
    if len(self._source_files) > 1:
      raise RuntimeError("Multipass compilations only support a single source file "
                        "as argument")
    if len(self._source_files) == 0:
      raise RuntimeError("No input file for compilation was identified")

    multipass_backend.set_temp_dir(temp_dir)
    cxx = multipass_backend.get_device_compiler()
    targets = multipass_backend.get_requested_targets()

    for target in targets:
      flags = self.common_cxx_flags + multipass_backend.get_flags(target)
      flags += self._multipass_user_args
      flags += [self._source_files[0]]

      ret_val = run_or_print([cxx] + flags,
                            self._is_dry_run)
      if ret_val != 0:
        sys.exit(ret_val)

    if not self._is_dry_run:
      multipass_backend.create_code_objects(targets)

  def _select_compiler(self):
    compiler_executable, compiler_priority = ("", 0)

    for backend in self._backends:
      cxx, priority = backend.get_compiler_preference()
      if priority > compiler_priority:
        compiler_executable = cxx
        compiler_priority = priority
    
    return compiler_executable

  def _flag_should_be_unique(self, flag):
    unique_list = ["-fplugin", "-fpass-plugin"]
    for unique_flag in unique_list:
      if flag.startswith(unique_flag):
        return True

  def _uniquify_flags(self, flags):
    flag_counts = set()
    i = 0
    n = len(flags)
    while i < n:
      flag = flags[i]
      if self._flag_should_be_unique(flag):
        if flag in flag_counts:
          del flags[i]
          n = n - 1
          i = i - 1
        else:
          flag_counts.add(flag)
      i = i + 1

  def _run(self, temp_dir):
    if len(self._multipass_backends) > 0 and self._requires_compilation:
      for b in self._multipass_backends:
        self._run_device_passes(temp_dir, b)

    cxx_flags = self.common_cxx_flags
    ld_flags = self.common_linker_flags
    compiler_executable = self._host_compiler

    for backend_args in self._backends:
      cxx_flags += backend_args.get_cxx_flags()
      ld_flags += backend_args.get_linker_flags()

    self._uniquify_flags(cxx_flags)

    args = []
    if self._requires_compilation:
      args += cxx_flags

    args += self._user_args

    if self._requires_linking:
      args += ld_flags

    return run_or_print([compiler_executable] + args,
                        self._is_dry_run)

  def run(self):
    temp_prefix = "adaptivecpp-"
    if not self._save_temps:
      with tempfile.TemporaryDirectory(prefix=temp_prefix) as temp_dir:
        return self._run(temp_dir)
    else:
      temp_dir = tempfile.mkdtemp(prefix=temp_prefix)
      print("acpp: Using temporary directory:",temp_dir)
      return self._run(temp_dir)

def print_config(config):
  config_file = config.configfile
  print("\n\nFull configuration [can be overriden using environment variables or command line arguments]:")
  for k in config_file.keys:
    v = "(unconfigured)"
    try:
      v = config_file.get(k)
    except Exception as e:
      pass
    print("    {}: {}".format(k, v))


def print_version(config):
  version = config.version
  print("acpp [AdaptiveCpp compilation driver], Copyright (C) 2018-2023 Aksel Alpay and the AdaptiveCpp project")
  print("  AdaptiveCpp version: {}.{}.{}{}".format(version[0],version[1],version[2],version[3]))
  print("  Installation root:",os.path.abspath(config.acpp_installation_path))
  if config.has_plugin:
    print("  Plugin LLVM version: {}, can accelerate CPU: {}".format(config.plugin_llvm_version, config.has_plugin_cpu_acceleration))
  print("  Available runtime backends:")
  for b in config.runtime_backends:
    print("    ",b)


def print_usage(config):
  print_version(config)
  print("Usage: acpp <options>\n")
  print("Options are:")
  config.print_options()
  config.print_flags()
  print("--acpp-version\n  Print AdaptiveCpp version and configuration\n")
  print("--help\n  Print this help message\n")
  print("\nAny other options will be forwarded to the compiler.")
  print("\nNote: Command line arguments take precedence over environment variables.")

if __name__ == '__main__':
  if sys.version_info[0] < 3:
    print("acpp requires python 3.")
    sys.exit(-1)
  
  args = sys.argv[1:]

  try:
    config = acpp_config(args)

    if len(args) == 0:
      print_usage(config)
      sys.exit(-1)

    for arg in args:
      if arg == "--help":
        print_usage(config)
        sys.exit(0)
      elif arg == "--acpp-version" or arg == "--opensycl-version" or arg == "--hipsycl-version":
        print_version(config)
        print_config(config)
        sys.exit(0)
      elif arg.startswith("-fsycl"):
        raise RuntimeError("The {} flag is a component from a different SYCL implementation. "
              "This flag is neither neither needed nor meaningful for AdaptiveCpp. "
              "Its use is unsupported.".format(arg))

    if not config.is_pure_linking_stage():
      if not config.has_optimization_flag():
        print("acpp warning: No optimization flag was given, optimizations are "
              "disabled by default. Performance may be degraded. Compile with e.g. -O2/-O3 to "
              "enable optimizations.")
    
    c = compiler(config)
    sys.exit(c.run())
  except Exception as e:
    print("acpp fatal error: "+str(e))
    sys.exit(-1)<|MERGE_RESOLUTION|>--- conflicted
+++ resolved
@@ -1822,13 +1822,10 @@
       "-D__OPENSYCL__","-D__HIPSYCL__", "-D__ADAPTIVECPP__", "-D__ACPP__"
     ]
 
-<<<<<<< HEAD
     # MSVC only defines constants like M_PI if _USE_MATH_DEFINES is set
     if sys.platform.startswith("win32"):
       args += ["-D_USE_MATH_DEFINES"]
 
-=======
->>>>>>> 4e6608fe
     if self._is_stdpar:
       stdpar_include_path = os.path.join(self._acpp_include_path,"hipSYCL","std","stdpar")
       args += [
