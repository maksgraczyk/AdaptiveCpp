add_executable(acpp-info acpp-info.cpp)

target_compile_definitions(acpp-info PRIVATE -DHIPSYCL_TOOL_COMPONENT)
target_include_directories(acpp-info PRIVATE 
    ${HIPSYCL_SOURCE_DIR}
    ${HIPSYCL_SOURCE_DIR}/include
    ${PROJECT_BINARY_DIR}/include)
<<<<<<< HEAD
target_link_libraries(acpp-info PRIVATE acpp-rt)
=======
target_link_libraries(acpp-info PRIVATE hipSYCL-rt)
# Make sure that acpp-info uses compatible sanitizer flags for sanitized runtime builds

target_link_libraries(acpp-info PRIVATE ${ACPP_RT_SANITIZE_FLAGS})
target_compile_options(acpp-info PRIVATE ${ACPP_RT_SANITIZE_FLAGS})

>>>>>>> fa87f83d
install(TARGETS acpp-info DESTINATION bin)<|MERGE_RESOLUTION|>--- conflicted
+++ resolved
@@ -5,14 +5,11 @@
     ${HIPSYCL_SOURCE_DIR}
     ${HIPSYCL_SOURCE_DIR}/include
     ${PROJECT_BINARY_DIR}/include)
-<<<<<<< HEAD
+
 target_link_libraries(acpp-info PRIVATE acpp-rt)
-=======
-target_link_libraries(acpp-info PRIVATE hipSYCL-rt)
+
 # Make sure that acpp-info uses compatible sanitizer flags for sanitized runtime builds
-
 target_link_libraries(acpp-info PRIVATE ${ACPP_RT_SANITIZE_FLAGS})
 target_compile_options(acpp-info PRIVATE ${ACPP_RT_SANITIZE_FLAGS})
 
->>>>>>> fa87f83d
 install(TARGETS acpp-info DESTINATION bin)