--- conflicted
+++ resolved
@@ -36,23 +36,16 @@
 namespace hipsycl {
 namespace rt {
 
-<<<<<<< HEAD
+class cuda_event_pool;
 class cuda_node_event : public inorder_queue_event<CUevent_st*>
 {
 public:
   using backend_event_type = CUevent_st*;
-  /// \c evt Must have been properly initialized and recorded.
-  cuda_node_event(device_id dev, backend_event_type evt);
-=======
-class cuda_event_pool;
-class cuda_node_event : public dag_node_event
-{
-public:
   /// \param evt cuda event; must have been properly initialized and recorded.
   /// \param pool the pool managing the event. If not null, the destructor will return the event
   /// to the pool.
   cuda_node_event(device_id dev, CUevent_st* evt, cuda_event_pool* pool = nullptr);
->>>>>>> 3da2b40d
+
   ~cuda_node_event();
 
   virtual bool is_complete() const override;
@@ -64,12 +57,8 @@
   backend_event_type request_backend_event() override;
 private:
   device_id _dev;
-<<<<<<< HEAD
   backend_event_type _evt;
-=======
-  CUevent_st* _evt;
   cuda_event_pool* _pool;
->>>>>>> 3da2b40d
 };
 
 }
